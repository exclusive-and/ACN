
{-# LANGUAGE DeriveAnyClass #-}
{-# LANGUAGE MagicHash #-}
{-# LANGUAGE TypeSynonymInstances #-}

-- |
<<<<<<< HEAD
-----------------------------------------------------------
-- Module       : Acn.Ids
-- Description  : Language Agnostic Implementation of ACN Identifiers.
-----------------------------------------------------------
=======
---------------------------------------------------------------------
-- Module       : Acn.Ids
-- Description  : Language Agnostic Implementation of ACN Identifiers.
---------------------------------------------------------------------
>>>>>>> 7efeedf7
-- 
module Acn.Ids
    ( -- * Introduction and elimination.
      newIdFromCache#
    , idToText#

      -- * ACN identifier type.
    , Id (..)
    , verbatimId#

      -- * Parsed names.
    , Name (..)
    , nameToText#
    , NameType (..)

      -- * Identifier databases.
    , HasIdSet (..)
    , IdSet (nameMap, seenIds)
    , emptyIdSet

      -- * API and monadic functions.
      -- ** Monadic interface.
    , IdMonad (..)
    , NameMonad (..)
    , newName
    , suffix

      -- ** Non-monadic interface.
    , lookupId#
    , newId#
    , newName#
    , suffix#
    )
  where

import              Control.DeepSeq
import              Control.Lens (Lens', (.=))
import qualified    Control.Lens as Lens
import qualified    Control.Monad.State.Lazy as Lazy
import qualified    Control.Monad.State.Strict as Strict
import              Data.Function ((&), on)
import              Data.Hashable (Hashable (..))
import              Data.HashMap.Strict (HashMap)
import qualified    Data.HashMap.Strict as HashMap
import              Data.HashSet (HashSet)
import qualified    Data.HashSet as HashSet
import              Data.IntMap (IntMap)
import qualified    Data.IntMap.Strict as IntMap
import qualified    Data.List as List
import qualified    Data.Maybe as Maybe
import              Data.Text (Text)
import qualified    Data.Text as Text
import              GHC.Generics (Generic)
import              GHC.Stack


-- CRITICAL TYPES

-- |
-- Identifiers in ACN.
--
-- All generated identifiers are arithmetic to avoid worrying about
-- target language dependent concerns in the ACN representation itself.
-- Instead, backends can apply appropriate sanitization to the name
-- database independently.
--
data Id
    = ArithmeticId
        Int             -- ^ Key of name in name database.
    | VerbatimId
        Text            -- ^ Exact name of the identifier.
        (Maybe Name)    -- ^ Optional parsed version of this id.
        CallStack       -- ^ Origin.
    deriving (Show, Generic, NFData)

-- |
-- Get an version of an ACN identifier that can be compared.
--
acnKey# :: Id -> Either Int Text
acnKey# = \case
    ArithmeticId n    -> Left n
    VerbatimId nm _ _ -> Right nm

instance Eq Id where
    (==) = (==) `on` acnKey#
    (/=) = (/=) `on` acnKey#

instance Ord Id where
    compare = compare `on` acnKey#

-- |
-- Create an ACN identifier verbatim from some text. Doesn't update the
-- name database, and doesn't sanitize; just use the name exactly as given.
--
verbatimId# :: HasCallStack => Text -> Id
verbatimId# name =
  let
    originInfo
        | originIsOn = callStack
        | otherwise  = emptyCallStack
  in
    VerbatimId name Nothing originInfo


-- |
-- Normalized names stored in a database indexed by arithmetic identifiers.
--
data Name
    = Name
        { originalName      :: Text
        -- ^ Name as it appears in source with extensions removed.
        , nameNormalized    :: Text
        -- ^ Version of 'originalName' converted depending on desired lookup
        -- behaviour. Avoids name collisions in generated HDL.
        , extensions        :: [Word]
        , nameType          :: NameType
        , nameOrigin        :: CallStack
        -- ^ The origin of this name in the compiler.
        }
    deriving (Show, Generic, NFData)

-- |
-- Convert an ACN name to text.
-- 
nameToText# :: Name -> Text
nameToText# nm =
  let
    exts = map (Text.pack . show) $ reverse $ extensions nm
  in
    Text.intercalate "_" (originalName nm : exts)
    
-- |
-- Get the normalized name and extensions of an ACN name as search keys.
--
nameKey# :: Name -> (Text, [Word])
nameKey# (Name _ nm exts _ _) = (nm, exts)

instance Eq Name where
    (==) = (==) `on` nameKey#
    (/=) = (/=) `on` nameKey#

instance Hashable Name where
    hashWithSalt salt = hashWithSalt salt . hash

    hash =
      let
        fuzz factor ext = factor * factor * ext
        hash# nm exts = hash (nm, List.foldl' fuzz 2 exts)
      in
        uncurry hash# . nameKey#

data NameType = Basic | Extended
    deriving (Show, Generic, NFData)


class HasIdSet s where
    identifierSet :: Lens' s IdSet

instance HasIdSet IdSet where
    identifierSet = ($)

-- |
-- Name database for assisting ACN identifier generation.
--
data IdSet
    = IdSet
        { nameMap    :: IntMap Name
        -- ^ Searchable map of names.
        , idSupply   :: Int
        -- ^ Arithmetic id supply.
        , seenIds    :: HashSet Name
        , freshCache :: FreshCache
        }
    deriving Show

-- |
-- An initial name database.
--
emptyIdSet = IdSet
    { nameMap    = IntMap.empty
    , idSupply   = 0
    , seenIds    = HashSet.empty
    , freshCache = HashMap.empty
    }


-- INTRODUCTION AND ELMINATION FUNCTIONS

-- |
-- Convert an ACN ID to text, either by looking it up in a database
-- or emitting it verbatim.
-- 
idToText# :: Id -> IdSet -> Maybe Text
idToText# ident idSet = case ident of
    ArithmeticId n ->
      let
        nm = IntMap.lookup n $ nameMap idSet
      in
        nameToText# <$> nm
    
    VerbatimId t _ _ -> Just t

-- |
-- Create and cache a new identifier.
--
newIdFromCache#
    :: HasCallStack
    => Name         -- ^ Normalized identifier name.
    -> IdSet        -- ^ Working ID database.
    -> (Id, IdSet)
newIdFromCache# nm idSet =
  let
    -- Record the origin of the new name.
    nmCopy = nm { nameOrigin = originInfo } where
        originInfo
            | originIsOn = callStack
            | otherwise  = emptyCallStack

    -- Check the fresh cache for the most recent top-level extension for
    -- this name.
    fresh = freshCache idSet

    newNm = case lookupFreshCache fresh nmCopy of
        Just currentMax ->
          let
            oldExts = drop 1 $ extensions nmCopy
            newExts = currentMax + 1 : oldExts
          in
            nmCopy { extensions = newExts }

        Nothing -> nmCopy

    fresh' = updateFreshCache fresh newNm

    -- Get the next key, and update the name database.
    newKey = idSupply idSet

    names' = nameMap idSet & IntMap.insert newKey newNm
    seen'  = seenIds idSet & HashSet.insert newNm

    idSet' = idSet
        { nameMap    = names'
        , idSupply   = idSupply idSet + 1
        , seenIds    = seen'
        , freshCache = fresh'
        }
  in
    (ArithmeticId newKey, idSet')

-- |
--
newId#
    :: HasCallStack
    => Name
    -> IdSet
    -> (Id, IdSet)
newId# nm idSet =
  let
    -- Check for this name in the set of already seen IDs. If it's already
    -- been seen, extend it and try again. Otherwise, return as-is.
    newNm
        | nm `HashSet.member` seenIds idSet
        = nm { extensions = 0 : extensions nm }

        | otherwise
        = nm
  in
    newIdFromCache# newNm idSet

-- |
-- Cache of most recent extensions indexed by base names and length.
-- 
type FreshCache = HashMap Text (IntMap Word)

lookupFreshCache :: FreshCache -> Name -> Maybe Word
lookupFreshCache cache nm = do
    section <- HashMap.lookup (nameNormalized nm) cache
    IntMap.lookup (length $ extensions nm) section

updateFreshCache :: FreshCache -> Name -> FreshCache
updateFreshCache cache nm =
  let
    nm'  = nameNormalized nm
    exts = extensions nm

    topExt = Maybe.fromMaybe 0 $ Maybe.listToMaybe exts

    alter f e = Just . f . Maybe.fromMaybe e
    
    go0 f = HashMap.alter (alter f mempty) nm' cache
    go1 f = IntMap.alter (alter f 0) (length exts)
  in
    go0 (go1 (max topExt))


-- EXTERNAL API AND CONVENIENCE FUNCTIONS

-- |
-- Lookup an ACN identifier in a name database.
--
lookupId# :: Id -> IntMap Name -> Maybe Name
lookupId# ident names =
    case ident of
        ArithmeticId n -> IntMap.lookup n names
        VerbatimId {}  -> Nothing


-- |
-- Types with an ID database that can be used and updated monadically.
--
class Monad m => IdMonad m where
    idSetM :: (IdSet -> IdSet) -> m IdSet

-- |
-- Monadically apply a function on an ambient ID database.
--
withIdSetM
    :: IdMonad m
    => (IdSet -> (b, IdSet))
    -> m b
withIdSetM f = do
    idSet <- idSetM id
    let (b, idSet') = f idSet
    _ <- idSetM (const idSet')
    return b

instance HasIdSet s => IdMonad (Strict.State s) where
    idSetM f = do
        idSet <- Lens.use identifierSet
        identifierSet .= f idSet
        Lens.use identifierSet

instance HasIdSet s => IdMonad (Lazy.State s) where
    idSetM f = do
        idSet <- Lens.use identifierSet
        identifierSet .= f idSet
        Lens.use identifierSet

-- |
-- Monads with a name normalizer built in.
--
class IdMonad m => NameMonad m where
    nameNormalizerM :: m (Text -> Name)


-- |
-- Create a new entry in the name database from a string.
-- 
newName#
    :: HasCallStack
    => (Text -> Name)
    -> Text
    -> IdSet
    -> (Id, IdSet)
newName# normalizer nm = newId# (normalizer nm)

{-# INLINE newName# #-}

newName
    :: (HasCallStack, NameMonad m)
    => Text
    -> m Id
newName nm = do
    normalizer <- nameNormalizerM
    withIdSetM (newName# normalizer nm)

-- |
-- Create a new entry in the name database that combines the base
-- name and suffix into a new ID.
-- 
suffix#
    :: HasCallStack
    => (Text -> Name)
    -> Name
    -> Text
    -> IdSet
    -> (Id, IdSet)
suffix# normalizer nm0 affix idSet =
  let
    nm1 = normalizer $ originalName nm0 <> "_" <> affix
    nm2 = nm1 { extensions = extensions nm1 <> extensions nm0 }
  in
    newId# nm2 idSet
    
suffix
    :: (HasCallStack, NameMonad m)
    => Name
    -> Text
    -> m Id
suffix nm affix = do
    normalizer <- nameNormalizerM
    withIdSetM (suffix# normalizer nm affix)


-- FUNNY DEBUG THINGS

-- |
-- Should we trace the origins of identifiers?
-- 
originIsOn = True
<|MERGE_RESOLUTION|>--- conflicted
+++ resolved
@@ -3,18 +3,11 @@
 {-# LANGUAGE MagicHash #-}
 {-# LANGUAGE TypeSynonymInstances #-}
 
--- |
-<<<<<<< HEAD
 -----------------------------------------------------------
+-- |
 -- Module       : Acn.Ids
 -- Description  : Language Agnostic Implementation of ACN Identifiers.
 -----------------------------------------------------------
-=======
----------------------------------------------------------------------
--- Module       : Acn.Ids
--- Description  : Language Agnostic Implementation of ACN Identifiers.
----------------------------------------------------------------------
->>>>>>> 7efeedf7
 -- 
 module Acn.Ids
     ( -- * Introduction and elimination.
